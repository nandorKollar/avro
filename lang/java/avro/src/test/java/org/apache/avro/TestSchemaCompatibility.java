/**
 * Licensed to the Apache Software Foundation (ASF) under one
 * or more contributor license agreements.  See the NOTICE file
 * distributed with this work for additional information
 * regarding copyright ownership.  The ASF licenses this file
 * to you under the Apache License, Version 2.0 (the
 * "License"); you may not use this file except in compliance
 * with the License.  You may obtain a copy of the License at
 *
 *     http://www.apache.org/licenses/LICENSE-2.0
 *
 * Unless required by applicable law or agreed to in writing, software
 * distributed under the License is distributed on an "AS IS" BASIS,
 * WITHOUT WARRANTIES OR CONDITIONS OF ANY KIND, either express or implied.
 * See the License for the specific language governing permissions and
 * limitations under the License.
 */
package org.apache.avro;

import static java.util.Arrays.asList;
import static org.apache.avro.SchemaCompatibility.checkReaderWriterCompatibility;
import static org.apache.avro.TestSchemas.A_DINT_B_DINT_RECORD1;
import static org.apache.avro.TestSchemas.A_DINT_RECORD1;
import static org.apache.avro.TestSchemas.A_INT_B_DINT_RECORD1;
import static org.apache.avro.TestSchemas.A_INT_B_INT_RECORD1;
import static org.apache.avro.TestSchemas.A_INT_RECORD1;
import static org.apache.avro.TestSchemas.A_LONG_RECORD1;
import static org.apache.avro.TestSchemas.BOOLEAN_SCHEMA;
import static org.apache.avro.TestSchemas.BYTES_DECIMAL_3_3;
import static org.apache.avro.TestSchemas.BYTES_SCHEMA;
import static org.apache.avro.TestSchemas.BYTES_UNION_SCHEMA;
import static org.apache.avro.TestSchemas.DOUBLE_SCHEMA;
import static org.apache.avro.TestSchemas.DOUBLE_UNION_SCHEMA;
import static org.apache.avro.TestSchemas.EMPTY_RECORD1;
import static org.apache.avro.TestSchemas.EMPTY_UNION_SCHEMA;
import static org.apache.avro.TestSchemas.ENUM1_ABC_SCHEMA;
import static org.apache.avro.TestSchemas.ENUM1_AB_SCHEMA;
import static org.apache.avro.TestSchemas.ENUM1_BC_SCHEMA;
import static org.apache.avro.TestSchemas.FIXED_4_BYTES;
import static org.apache.avro.TestSchemas.FIXED_DECIMAL_3_3;
import static org.apache.avro.TestSchemas.FLOAT_SCHEMA;
import static org.apache.avro.TestSchemas.FLOAT_UNION_SCHEMA;
import static org.apache.avro.TestSchemas.INT_ARRAY_SCHEMA;
import static org.apache.avro.TestSchemas.INT_FLOAT_UNION_SCHEMA;
import static org.apache.avro.TestSchemas.INT_LIST_RECORD;
import static org.apache.avro.TestSchemas.INT_LONG_FLOAT_DOUBLE_UNION_SCHEMA;
import static org.apache.avro.TestSchemas.INT_LONG_UNION_SCHEMA;
import static org.apache.avro.TestSchemas.INT_MAP_SCHEMA;
import static org.apache.avro.TestSchemas.INT_SCHEMA;
import static org.apache.avro.TestSchemas.INT_STRING_UNION_SCHEMA;
import static org.apache.avro.TestSchemas.INT_UNION_SCHEMA;
import static org.apache.avro.TestSchemas.LONG_ARRAY_SCHEMA;
import static org.apache.avro.TestSchemas.LONG_LIST_RECORD;
import static org.apache.avro.TestSchemas.LONG_MAP_SCHEMA;
import static org.apache.avro.TestSchemas.LONG_SCHEMA;
import static org.apache.avro.TestSchemas.LONG_UNION_SCHEMA;
import static org.apache.avro.TestSchemas.NULL_SCHEMA;
import static org.apache.avro.TestSchemas.STRING_ARRAY_SCHEMA;
import static org.apache.avro.TestSchemas.STRING_INT_UNION_SCHEMA;
import static org.apache.avro.TestSchemas.STRING_SCHEMA;
import static org.apache.avro.TestSchemas.STRING_UNION_SCHEMA;
import static org.apache.avro.TestSchemas.assertSchemaContains;
import static org.apache.avro.TestSchemas.list;
import static org.junit.Assert.assertEquals;

import java.io.ByteArrayOutputStream;
import java.util.ArrayDeque;
import java.util.Arrays;
import java.util.Collections;
import java.util.Deque;
import java.util.List;

import org.apache.avro.SchemaCompatibility.Incompatibility;
import org.apache.avro.SchemaCompatibility.SchemaCompatibilityResult;
import org.apache.avro.SchemaCompatibility.SchemaCompatibilityType;
import org.apache.avro.SchemaCompatibility.SchemaIncompatibilityType;
import org.apache.avro.SchemaCompatibility.SchemaPairCompatibility;
import org.apache.avro.TestSchemas.ReaderWriter;
import org.apache.avro.generic.GenericData.EnumSymbol;
import org.apache.avro.generic.GenericDatumReader;
import org.apache.avro.generic.GenericDatumWriter;
import org.apache.avro.io.DatumReader;
import org.apache.avro.io.DatumWriter;
import org.apache.avro.io.Decoder;
import org.apache.avro.io.DecoderFactory;
import org.apache.avro.io.Encoder;
import org.apache.avro.io.EncoderFactory;
import org.apache.avro.util.Utf8;
import org.junit.Test;
import org.slf4j.Logger;
import org.slf4j.LoggerFactory;

/** Unit-tests for SchemaCompatibility. */
public class TestSchemaCompatibility {
  private static final Logger LOG = LoggerFactory.getLogger(TestSchemaCompatibility.class);
  // -----------------------------------------------------------------------------------------------

  private static final Schema WRITER_SCHEMA = Schema.createRecord(list(
      new Schema.Field("oldfield1", INT_SCHEMA, null, null),
      new Schema.Field("oldfield2", STRING_SCHEMA, null, null)));

  @Test
  public void testValidateSchemaPairMissingField() throws Exception {
    final List<Schema.Field> readerFields = list(
        new Schema.Field("oldfield1", INT_SCHEMA, null, null));
    final Schema reader = Schema.createRecord(readerFields);
    final SchemaCompatibility.SchemaPairCompatibility expectedResult =
        new SchemaCompatibility.SchemaPairCompatibility(
            SchemaCompatibility.SchemaCompatibilityResult.compatible(),
            reader,
            WRITER_SCHEMA,
            SchemaCompatibility.READER_WRITER_COMPATIBLE_MESSAGE);

    // Test omitting a field.
    assertEquals(expectedResult, checkReaderWriterCompatibility(reader, WRITER_SCHEMA));
  }

  @Test
  public void testValidateSchemaPairMissingSecondField() throws Exception {
    final List<Schema.Field> readerFields = list(
        new Schema.Field("oldfield2", STRING_SCHEMA, null, null));
    final Schema reader = Schema.createRecord(readerFields);
    final SchemaCompatibility.SchemaPairCompatibility expectedResult =
        new SchemaCompatibility.SchemaPairCompatibility(
            SchemaCompatibility.SchemaCompatibilityResult.compatible(),
            reader,
            WRITER_SCHEMA,
            SchemaCompatibility.READER_WRITER_COMPATIBLE_MESSAGE);

    // Test omitting other field.
    assertEquals(expectedResult, checkReaderWriterCompatibility(reader, WRITER_SCHEMA));
  }

  @Test
  public void testValidateSchemaPairAllFields() throws Exception {
    final List<Schema.Field> readerFields = list(
        new Schema.Field("oldfield1", INT_SCHEMA, null, null),
        new Schema.Field("oldfield2", STRING_SCHEMA, null, null));
    final Schema reader = Schema.createRecord(readerFields);
    final SchemaCompatibility.SchemaPairCompatibility expectedResult =
        new SchemaCompatibility.SchemaPairCompatibility(
            SchemaCompatibility.SchemaCompatibilityResult.compatible(),
            reader,
            WRITER_SCHEMA,
            SchemaCompatibility.READER_WRITER_COMPATIBLE_MESSAGE);

    // Test with all fields.
    assertEquals(expectedResult, checkReaderWriterCompatibility(reader, WRITER_SCHEMA));
  }

  @Test
  public void testValidateSchemaNewFieldWithDefault() throws Exception {
    final List<Schema.Field> readerFields = list(
        new Schema.Field("oldfield1", INT_SCHEMA, null, null),
        new Schema.Field("newfield1", INT_SCHEMA, null, 42));
    final Schema reader = Schema.createRecord(readerFields);
    final SchemaCompatibility.SchemaPairCompatibility expectedResult =
        new SchemaCompatibility.SchemaPairCompatibility(
            SchemaCompatibility.SchemaCompatibilityResult.compatible(),
            reader,
            WRITER_SCHEMA,
            SchemaCompatibility.READER_WRITER_COMPATIBLE_MESSAGE);

    // Test new field with default value.
    assertEquals(expectedResult, checkReaderWriterCompatibility(reader, WRITER_SCHEMA));
  }

  @Test
  public void testValidateSchemaNewField() throws Exception {
    final List<Schema.Field> readerFields = list(
        new Schema.Field("oldfield1", INT_SCHEMA, null, null),
        new Schema.Field("newfield1", INT_SCHEMA, null, null));
    final Schema reader = Schema.createRecord(readerFields);
    SchemaPairCompatibility compatibility = checkReaderWriterCompatibility(reader, WRITER_SCHEMA);

    // Test new field without default value.
    assertEquals(SchemaCompatibility.SchemaCompatibilityType.INCOMPATIBLE, compatibility.getType());
    assertEquals(SchemaCompatibility.SchemaCompatibilityResult.incompatible(
        SchemaIncompatibilityType.READER_FIELD_MISSING_DEFAULT_VALUE, reader, WRITER_SCHEMA,
        "newfield1", asList("", "fields", "1")), compatibility.getResult());
    assertEquals(
        String.format(
            "Data encoded using writer schema:%n%s%n"
                + "will or may fail to decode using reader schema:%n%s%n",
            WRITER_SCHEMA.toString(true), reader.toString(true)),
        compatibility.getDescription());
    assertEquals(reader, compatibility.getReader());
    assertEquals(WRITER_SCHEMA, compatibility.getWriter());
  }

  @Test
  public void testValidateArrayWriterSchema() throws Exception {
    final Schema validReader = Schema.createArray(STRING_SCHEMA);
    final Schema invalidReader = Schema.createMap(STRING_SCHEMA);
    final SchemaCompatibility.SchemaPairCompatibility validResult =
        new SchemaCompatibility.SchemaPairCompatibility(
            SchemaCompatibility.SchemaCompatibilityResult.compatible(),
            validReader,
            STRING_ARRAY_SCHEMA,
            SchemaCompatibility.READER_WRITER_COMPATIBLE_MESSAGE);
    final SchemaCompatibility.SchemaPairCompatibility invalidResult =
        new SchemaCompatibility.SchemaPairCompatibility(
            SchemaCompatibility.SchemaCompatibilityResult.incompatible(
            SchemaIncompatibilityType.TYPE_MISMATCH,
            invalidReader,
            STRING_ARRAY_SCHEMA,
            "reader type: MAP not compatible with writer type: ARRAY",
            asList("")),
            invalidReader,
            STRING_ARRAY_SCHEMA,
            String.format(
                "Data encoded using writer schema:%n%s%n"
                + "will or may fail to decode using reader schema:%n%s%n",
                STRING_ARRAY_SCHEMA.toString(true),
                invalidReader.toString(true)));

    assertEquals(
        validResult,
        checkReaderWriterCompatibility(validReader, STRING_ARRAY_SCHEMA));
    assertEquals(
        invalidResult,
        checkReaderWriterCompatibility(invalidReader, STRING_ARRAY_SCHEMA));
  }

  @Test
  public void testValidatePrimitiveWriterSchema() throws Exception {
    final Schema validReader = Schema.create(Schema.Type.STRING);
    final SchemaCompatibility.SchemaPairCompatibility validResult =
        new SchemaCompatibility.SchemaPairCompatibility(
            SchemaCompatibility.SchemaCompatibilityResult.compatible(),
            validReader,
            STRING_SCHEMA,
            SchemaCompatibility.READER_WRITER_COMPATIBLE_MESSAGE);
    final SchemaCompatibility.SchemaPairCompatibility invalidResult =
        new SchemaCompatibility.SchemaPairCompatibility(
            SchemaCompatibility.SchemaCompatibilityResult.incompatible(
            SchemaIncompatibilityType.TYPE_MISMATCH,
            INT_SCHEMA,
            STRING_SCHEMA,
            "reader type: INT not compatible with writer type: STRING",
            asList("")),
            INT_SCHEMA,
            STRING_SCHEMA,
            String.format(
                "Data encoded using writer schema:%n%s%n"
                + "will or may fail to decode using reader schema:%n%s%n",
                STRING_SCHEMA.toString(true),
                INT_SCHEMA.toString(true)));

    assertEquals(
        validResult,
        checkReaderWriterCompatibility(validReader, STRING_SCHEMA));
    assertEquals(
        invalidResult,
        checkReaderWriterCompatibility(INT_SCHEMA, STRING_SCHEMA));
  }

  /** Reader union schema must contain all writer union branches. */
  @Test
  public void testUnionReaderWriterSubsetIncompatibility() {
    final Schema unionWriter = Schema.createUnion(list(INT_SCHEMA, STRING_SCHEMA, LONG_SCHEMA));
    final Schema unionReader = Schema.createUnion(list(INT_SCHEMA, STRING_SCHEMA));
    final SchemaPairCompatibility result =
        checkReaderWriterCompatibility(unionReader, unionWriter);
    assertEquals(SchemaCompatibilityType.INCOMPATIBLE, result.getType());
  }

  // -----------------------------------------------------------------------------------------------

  /** Collection of reader/writer schema pair that are compatible. */
  public static final List<ReaderWriter> COMPATIBLE_READER_WRITER_TEST_CASES = list(
      new ReaderWriter(BOOLEAN_SCHEMA, BOOLEAN_SCHEMA),

      new ReaderWriter(INT_SCHEMA, INT_SCHEMA),

      new ReaderWriter(LONG_SCHEMA, INT_SCHEMA),
      new ReaderWriter(LONG_SCHEMA, LONG_SCHEMA),

      // Avro spec says INT/LONG can be promoted to FLOAT/DOUBLE.
      // This is arguable as this causes a loss of precision.
      new ReaderWriter(FLOAT_SCHEMA, INT_SCHEMA),
      new ReaderWriter(FLOAT_SCHEMA, LONG_SCHEMA),
      new ReaderWriter(DOUBLE_SCHEMA, LONG_SCHEMA),

      new ReaderWriter(DOUBLE_SCHEMA, INT_SCHEMA),
      new ReaderWriter(DOUBLE_SCHEMA, FLOAT_SCHEMA),

      new ReaderWriter(STRING_SCHEMA, STRING_SCHEMA),

      new ReaderWriter(BYTES_SCHEMA, BYTES_SCHEMA),

      new ReaderWriter(INT_ARRAY_SCHEMA, INT_ARRAY_SCHEMA),
      new ReaderWriter(LONG_ARRAY_SCHEMA, INT_ARRAY_SCHEMA),
      new ReaderWriter(INT_MAP_SCHEMA, INT_MAP_SCHEMA),
      new ReaderWriter(LONG_MAP_SCHEMA, INT_MAP_SCHEMA),

      new ReaderWriter(ENUM1_AB_SCHEMA, ENUM1_AB_SCHEMA),
      new ReaderWriter(ENUM1_ABC_SCHEMA, ENUM1_AB_SCHEMA),

      // String-to/from-bytes, introduced in Avro 1.7.7
      new ReaderWriter(STRING_SCHEMA, BYTES_SCHEMA),
      new ReaderWriter(BYTES_SCHEMA, STRING_SCHEMA),

      // Tests involving unions:
      new ReaderWriter(EMPTY_UNION_SCHEMA, EMPTY_UNION_SCHEMA),
      new ReaderWriter(FLOAT_UNION_SCHEMA, EMPTY_UNION_SCHEMA),
      new ReaderWriter(FLOAT_UNION_SCHEMA, INT_UNION_SCHEMA),
      new ReaderWriter(FLOAT_UNION_SCHEMA, LONG_UNION_SCHEMA),
      new ReaderWriter(FLOAT_UNION_SCHEMA, INT_LONG_UNION_SCHEMA),
      new ReaderWriter(INT_UNION_SCHEMA, INT_UNION_SCHEMA),
      new ReaderWriter(INT_STRING_UNION_SCHEMA, STRING_INT_UNION_SCHEMA),
      new ReaderWriter(INT_UNION_SCHEMA, EMPTY_UNION_SCHEMA),
      new ReaderWriter(LONG_UNION_SCHEMA, EMPTY_UNION_SCHEMA),
      new ReaderWriter(LONG_UNION_SCHEMA, INT_UNION_SCHEMA),
      new ReaderWriter(FLOAT_UNION_SCHEMA, INT_UNION_SCHEMA),
      new ReaderWriter(DOUBLE_UNION_SCHEMA, INT_UNION_SCHEMA),
      new ReaderWriter(FLOAT_UNION_SCHEMA, LONG_UNION_SCHEMA),
      new ReaderWriter(DOUBLE_UNION_SCHEMA, LONG_UNION_SCHEMA),
      new ReaderWriter(FLOAT_UNION_SCHEMA, EMPTY_UNION_SCHEMA),
      new ReaderWriter(DOUBLE_UNION_SCHEMA, FLOAT_UNION_SCHEMA),
      new ReaderWriter(STRING_UNION_SCHEMA, EMPTY_UNION_SCHEMA),
      new ReaderWriter(STRING_UNION_SCHEMA, BYTES_UNION_SCHEMA),
      new ReaderWriter(BYTES_UNION_SCHEMA, EMPTY_UNION_SCHEMA),
      new ReaderWriter(BYTES_UNION_SCHEMA, STRING_UNION_SCHEMA),
      new ReaderWriter(DOUBLE_UNION_SCHEMA, INT_FLOAT_UNION_SCHEMA),

      // Readers capable of reading all branches of a union are compatible
      new ReaderWriter(FLOAT_SCHEMA, INT_FLOAT_UNION_SCHEMA),
      new ReaderWriter(LONG_SCHEMA, INT_LONG_UNION_SCHEMA),
      new ReaderWriter(DOUBLE_SCHEMA, INT_FLOAT_UNION_SCHEMA),
      new ReaderWriter(DOUBLE_SCHEMA, INT_LONG_FLOAT_DOUBLE_UNION_SCHEMA),

      // Special case of singleton unions:
      new ReaderWriter(FLOAT_SCHEMA, FLOAT_UNION_SCHEMA),
      new ReaderWriter(INT_UNION_SCHEMA, INT_SCHEMA),
      new ReaderWriter(INT_SCHEMA, INT_UNION_SCHEMA),
      // Fixed types
      new ReaderWriter(FIXED_4_BYTES, FIXED_4_BYTES),

      // Tests involving records:
      new ReaderWriter(EMPTY_RECORD1, EMPTY_RECORD1),
      new ReaderWriter(EMPTY_RECORD1, A_INT_RECORD1),

      new ReaderWriter(A_INT_RECORD1, A_INT_RECORD1),
      new ReaderWriter(A_DINT_RECORD1, A_INT_RECORD1),
      new ReaderWriter(A_DINT_RECORD1, A_DINT_RECORD1),
      new ReaderWriter(A_INT_RECORD1, A_DINT_RECORD1),

      new ReaderWriter(A_LONG_RECORD1, A_INT_RECORD1),

      new ReaderWriter(A_INT_RECORD1, A_INT_B_INT_RECORD1),
      new ReaderWriter(A_DINT_RECORD1, A_INT_B_INT_RECORD1),

      new ReaderWriter(A_INT_B_DINT_RECORD1, A_INT_RECORD1),
      new ReaderWriter(A_DINT_B_DINT_RECORD1, EMPTY_RECORD1),
      new ReaderWriter(A_DINT_B_DINT_RECORD1, A_INT_RECORD1),
      new ReaderWriter(A_INT_B_INT_RECORD1, A_DINT_B_DINT_RECORD1),

      new ReaderWriter(INT_LIST_RECORD, INT_LIST_RECORD),
      new ReaderWriter(LONG_LIST_RECORD, LONG_LIST_RECORD),
      new ReaderWriter(LONG_LIST_RECORD, INT_LIST_RECORD),

      new ReaderWriter(NULL_SCHEMA, NULL_SCHEMA)
  );

  // -----------------------------------------------------------------------------------------------

  /**
   * The reader/writer pairs that are incompatible are now moved to specific test classes, one class
   * per error case (for easier pinpointing of errors). The method to validate incompatibility is
   * still here.
   */
  public static void validateIncompatibleSchemas(
      Schema reader,
      Schema writer,
      SchemaIncompatibilityType incompatibility,
      String message,
      String location
    ) {
    validateIncompatibleSchemas(
        reader,
        writer,
        asList(incompatibility),
        asList(message),
        asList(location)
    );
  }

  // -----------------------------------------------------------------------------------------------

  public static void validateIncompatibleSchemas(Schema reader, Schema writer,
      List<SchemaIncompatibilityType> incompatibilityTypes, List<String> messages, List<String> locations) {
    SchemaPairCompatibility compatibility = checkReaderWriterCompatibility(reader, writer);
    SchemaCompatibilityResult compatibilityResult = compatibility.getResult();
    assertEquals(reader, compatibility.getReader());
    assertEquals(writer, compatibility.getWriter());
    assertEquals(SchemaCompatibilityType.INCOMPATIBLE, compatibilityResult.getCompatibility());

    assertEquals(incompatibilityTypes.size(), compatibilityResult.getIncompatibilities().size());
    for (int i = 0 ; i < incompatibilityTypes.size(); i++) {
      Incompatibility incompatibility = compatibilityResult.getIncompatibilities().get(i);
      assertSchemaContains(incompatibility.getReaderFragment(), reader);
      assertSchemaContains(incompatibility.getWriterFragment(), writer);
      assertEquals(incompatibilityTypes.get(i), incompatibility.getType());
      assertEquals(messages.get(i), incompatibility.getMessage());
      assertEquals(locations.get(i), incompatibility.getLocation());
    }

    String description = String.format(
        "Data encoded using writer schema:%n%s%n"
            + "will or may fail to decode using reader schema:%n%s%n",
        writer.toString(true), reader.toString(true));
    assertEquals(description, compatibility.getDescription());
  }

  // -----------------------------------------------------------------------------------------------

  /** Tests reader/writer compatibility validation. */
  @Test
  public void testReaderWriterCompatibility() {
    for (ReaderWriter readerWriter : COMPATIBLE_READER_WRITER_TEST_CASES) {
      final Schema reader = readerWriter.getReader();
      final Schema writer = readerWriter.getWriter();
      LOG.debug("Testing compatibility of reader {} with writer {}.", reader, writer);
      final SchemaPairCompatibility result =
          checkReaderWriterCompatibility(reader, writer);
      assertEquals(String.format(
          "Expecting reader %s to be compatible with writer %s, but tested incompatible.",
          reader, writer),
          SchemaCompatibilityType.COMPATIBLE, result.getType());
    }
  }

  // -----------------------------------------------------------------------------------------------

  /**
   * Descriptor for a test case that encodes a datum according to a given writer schema,
   * then decodes it according to reader schema and validates the decoded value.
   */
  private static final class DecodingTestCase {
    /** Writer schema used to encode the datum. */
    private final Schema mWriterSchema;

    /** Datum to encode according to the specified writer schema. */
    private final Object mDatum;

    /** Reader schema used to decode the datum encoded using the writer schema. */
    private final Schema mReaderSchema;

    /** Expected datum value when using the reader schema to decode from the writer schema. */
    private final Object mDecodedDatum;

    public DecodingTestCase(
        final Schema writerSchema,
        final Object datum,
        final Schema readerSchema,
        final Object decoded) {
      mWriterSchema = writerSchema;
      mDatum = datum;
      mReaderSchema = readerSchema;
      mDecodedDatum = decoded;
    }

    public Schema getReaderSchema() {
      return mReaderSchema;
    }

    public Schema getWriterSchema() {
      return mWriterSchema;
    }

    public Object getDatum() {
      return mDatum;
    }

    public Object getDecodedDatum() {
      return mDecodedDatum;
    }
  }

  // -----------------------------------------------------------------------------------------------

  public static final List<DecodingTestCase> DECODING_COMPATIBILITY_TEST_CASES = list(
      new DecodingTestCase(INT_SCHEMA, 1, INT_SCHEMA, 1),
      new DecodingTestCase(INT_SCHEMA, 1, LONG_SCHEMA, 1L),
      new DecodingTestCase(INT_SCHEMA, 1, FLOAT_SCHEMA, 1.0f),
      new DecodingTestCase(INT_SCHEMA, 1, DOUBLE_SCHEMA, 1.0d),

      // This is currently accepted but causes a precision loss:
      // IEEE 754 floats have 24 bits signed mantissa
      new DecodingTestCase(INT_SCHEMA, (1 << 24) + 1, FLOAT_SCHEMA, (float) ((1 << 24) + 1)),

      // new DecodingTestCase(LONG_SCHEMA, 1L, INT_SCHEMA, 1),  // should work in best-effort!

      new DecodingTestCase(
          ENUM1_AB_SCHEMA, new EnumSymbol(ENUM1_AB_SCHEMA, "A"),
          ENUM1_ABC_SCHEMA, new EnumSymbol(ENUM1_ABC_SCHEMA, "A")),

      new DecodingTestCase(
          ENUM1_ABC_SCHEMA, new EnumSymbol(ENUM1_ABC_SCHEMA, "A"),
          ENUM1_AB_SCHEMA, new EnumSymbol(ENUM1_AB_SCHEMA, "A")),

      new DecodingTestCase(
          ENUM1_ABC_SCHEMA, new EnumSymbol(ENUM1_ABC_SCHEMA, "B"),
          ENUM1_BC_SCHEMA, new EnumSymbol(ENUM1_BC_SCHEMA, "B")),

      new DecodingTestCase(
          INT_STRING_UNION_SCHEMA, "the string",
          STRING_SCHEMA, new Utf8("the string")),

      new DecodingTestCase(
          INT_STRING_UNION_SCHEMA, "the string",
          STRING_UNION_SCHEMA, new Utf8("the string"))
);

  /** Tests the reader/writer compatibility at decoding time. */
  @Test
  public void testReaderWriterDecodingCompatibility() throws Exception {
    for (DecodingTestCase testCase : DECODING_COMPATIBILITY_TEST_CASES) {
      final Schema readerSchema = testCase.getReaderSchema();
      final Schema writerSchema = testCase.getWriterSchema();
      final Object datum = testCase.getDatum();
      final Object expectedDecodedDatum = testCase.getDecodedDatum();

      LOG.debug(
          "Testing incompatibility of reader {} with writer {}.",
          readerSchema, writerSchema);

      LOG.debug("Encode datum {} with writer {}.", datum, writerSchema);
      final ByteArrayOutputStream baos = new ByteArrayOutputStream();
      final Encoder encoder = EncoderFactory.get().binaryEncoder(baos, null);
      final DatumWriter<Object> datumWriter = new GenericDatumWriter<Object>(writerSchema);
      datumWriter.write(datum, encoder);
      encoder.flush();

      LOG.debug(
          "Decode datum {} whose writer is {} with reader {}.",
          new Object[]{datum, writerSchema, readerSchema});
      final byte[] bytes = baos.toByteArray();
      final Decoder decoder = DecoderFactory.get().resolvingDecoder(
          writerSchema, readerSchema,
          DecoderFactory.get().binaryDecoder(bytes, null));
      final DatumReader<Object> datumReader = new GenericDatumReader<Object>(readerSchema);
      final Object decodedDatum = datumReader.read(null, decoder);

      assertEquals(String.format(
          "Expecting decoded value %s when decoding value %s whose writer schema is %s "
          + "using reader schema %s, but value was %s.",
          expectedDecodedDatum, datum, writerSchema, readerSchema, decodedDatum),
          expectedDecodedDatum, decodedDatum);
    }
  }
<<<<<<< HEAD

  @Test
  public void testBytesDecimalWithSameScaleAndPrecision() {
    final SchemaPairCompatibility result =
      checkReaderWriterCompatibility(BYTES_DECIMAL_3_3, BYTES_DECIMAL_3_3);
    assertEquals(SchemaCompatibilityType.COMPATIBLE, result.getType());
  }

  @Test
  public void testFixedDecimalWithSameScaleAndPrecision() {
    final SchemaPairCompatibility result =
      checkReaderWriterCompatibility(FIXED_DECIMAL_3_3, FIXED_DECIMAL_3_3);
    assertEquals(SchemaCompatibilityType.COMPATIBLE, result.getType());
=======
  
  Deque<String> asDeqeue(String... args) {
    Deque<String> dq = new ArrayDeque<String>();
    List<String> x = Arrays.asList(args);
    Collections.reverse(x);
    dq.addAll(x);
    return dq;
>>>>>>> 2df0775d
  }
}<|MERGE_RESOLUTION|>--- conflicted
+++ resolved
@@ -550,7 +550,6 @@
           expectedDecodedDatum, decodedDatum);
     }
   }
-<<<<<<< HEAD
 
   @Test
   public void testBytesDecimalWithSameScaleAndPrecision() {
@@ -564,14 +563,13 @@
     final SchemaPairCompatibility result =
       checkReaderWriterCompatibility(FIXED_DECIMAL_3_3, FIXED_DECIMAL_3_3);
     assertEquals(SchemaCompatibilityType.COMPATIBLE, result.getType());
-=======
-  
+  }
+
   Deque<String> asDeqeue(String... args) {
     Deque<String> dq = new ArrayDeque<String>();
     List<String> x = Arrays.asList(args);
     Collections.reverse(x);
     dq.addAll(x);
     return dq;
->>>>>>> 2df0775d
   }
 }